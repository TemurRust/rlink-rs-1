[package]
name = "rlink"
version = "0.6.16"
authors = ["yorkart <wangyue11.4@163.com>"]
edition = "2021"
description = "High performance Stream Processing Framework"
keywords = ["stream", "window", "flink"]
repository = "https://github.com/rlink-rs/rlink-rs.git"
license = "MIT/Apache-2.0"

[lib]
name = "rlink"

[dependencies]
serbuffer = "1.3"

log = "0.4"
log4rs = "1.0"

async-trait = "0.1.41"

num_cpus = "1.13"
thread-id = "4"
sysinfo = "0.26.2"
chrono = "0.4"
lazy_static = "1.4.0"
async-trait = "0.1"
backtrace = "0.3"
anyhow = "1.0"
thiserror = "1.0"
daggy = "0.8.0"
hostname = "0.3"
dns-lookup = "1.0"
<<<<<<< HEAD
ordered-float = "2.0"
=======
atomic_enum = "0.2"
>>>>>>> 61ad3edb

# randomness
rand = "0.8"

# serialization
serde = "1.0"
serde_derive = "1.0"
serde_json = "1.0"
serde_yaml = "0.9"

# hash code
murmur3 = "0.5"
dashmap = "5.4.0"
crossbeam = "0.8"

metrics = "0.20"
metrics-macros = "0.6"
metrics-util = "0.14"
metrics-exporter-prometheus = "0.11"

# net
bytes = "1.0"
futures = "0.3"
tokio = { version = "1", features = ["macros", "net", "rt-multi-thread", "time", "io-util"] }
tokio-util = { version = "0.7", features = ["codec"] }
tokio-stream = "0.1"
hyper = { version = "0.14", features = ["client", "server", "http1", "tcp"] }

# storage
mysql_async = "0.30"

sqlparser = { version = "0.13", features = ["std", "serde"] }

# kubernetes
kube = { version = "0.75" }
kube-runtime = { version = "0.75" }
k8s-openapi = { version = "0.16", features = ["v1_25"]}

[dev-dependencies]
uuid = { version = "1.1", features = ["serde", "v4"] }<|MERGE_RESOLUTION|>--- conflicted
+++ resolved
@@ -17,8 +17,6 @@
 log = "0.4"
 log4rs = "1.0"
 
-async-trait = "0.1.41"
-
 num_cpus = "1.13"
 thread-id = "4"
 sysinfo = "0.26.2"
@@ -31,11 +29,8 @@
 daggy = "0.8.0"
 hostname = "0.3"
 dns-lookup = "1.0"
-<<<<<<< HEAD
+atomic_enum = "0.2"
 ordered-float = "2.0"
-=======
-atomic_enum = "0.2"
->>>>>>> 61ad3edb
 
 # randomness
 rand = "0.8"
